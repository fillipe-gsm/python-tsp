"""Simple local search solver"""
from random import sample
from typing import List, Optional, Tuple

import numpy as np

from python_tsp.utils import compute_permutation_distance
from python_tsp.heuristics.perturbation_schemes import neighborhood_gen


def solve_tsp_local_search(
    distance_matrix: np.ndarray,
    x0: Optional[List[int]] = None,
    perturbation_scheme: str = "ps6",
) -> Tuple[List, float]:
    """Solve a TSP problem with a local search heuristic

    Parameters
    ----------
    distance_matrix
        Distance matrix of shape (n x n) with the (i, j) entry indicating the
        distance from node i to j

    x0
        Initial permutation. If not provided, it uses a random value

    perturbation_scheme {"ps1", "ps2", "ps3", "ps4", "ps5", ["ps6"], "two_opt"}
        Mechanism used to generate new solutions. Defaults to PS6.

    Returns
    -------
    A permutation of nodes from 0 to n - 1 that produces the least total
    distance obtained (not necessarily optimal).

    The total distance the returned permutation produces.

    Notes
    -----
    Here are the steps of the algorithm:
        1. Let `x`, `fx` be a initial solution permutation and its objective
        value;
        2. Perform a neighborhood search in `x`:
            2.1 For each `x'` neighbor of `x`, if `fx'` < `fx`, set `x` <- `x'`
            and stop;
        3. Repeat step 2 until all neighbors of `x` are tried and there is no
        improvement. Return `x`, `fx` as solution.
    """
    x, fx = setup(distance_matrix, x0)

    improvement = True
    while improvement:
        improvement = False
        for xn in neighborhood_gen[perturbation_scheme](x):
            fn = compute_permutation_distance(distance_matrix, xn)
            if fn < fx:
                improvement = True
                x, fx = xn, fn
                break  # early stop due to first improvement local search

    return x, fx


def setup(
    distance_matrix: np.ndarray, x0: Optional[List] = None
) -> Tuple[List[int], float]:
    """Return initial solution and its objective value

    Parameters
    ----------
    distance_matrix
        Distance matrix of shape (n x n) with the (i, j) entry indicating the
        distance from node i to j

    x0
        Permutation of nodes from 0 to n - 1 indicating the starting solution.
        If not provided, a random list is created.

    Returns
    -------
    x0
        Permutation with initial solution. If ``x0`` was provided, it is the
        same list

    fx0
        Objective value of x0
    """

    if not x0:
        n = distance_matrix.shape[0]  # number of nodes
<<<<<<< HEAD
        x0 = [0] + sample(range(1, n), n - 1)  # 0 is always the first
=======
        x0 = [0] + sample(range(1, n), n - 1)  # ensure 0 is the first node
>>>>>>> 25e21e33

    fx0 = compute_permutation_distance(distance_matrix, x0)
    return x0, fx0<|MERGE_RESOLUTION|>--- conflicted
+++ resolved
@@ -87,11 +87,7 @@
 
     if not x0:
         n = distance_matrix.shape[0]  # number of nodes
-<<<<<<< HEAD
-        x0 = [0] + sample(range(1, n), n - 1)  # 0 is always the first
-=======
         x0 = [0] + sample(range(1, n), n - 1)  # ensure 0 is the first node
->>>>>>> 25e21e33
 
     fx0 = compute_permutation_distance(distance_matrix, x0)
     return x0, fx0