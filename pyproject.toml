--- conflicted
+++ resolved
@@ -1,11 +1,7 @@
 [tool.poetry]
 name = "python_tsp"
-version = "0.4.0"
-<<<<<<< HEAD
-description = "Simple library to solve the Traveling Salesperson Problem in pure Python."
-=======
+version = "0.5.0"
 description = "Library to solve the Traveling Salesperson Problem in pure Python."
->>>>>>> b1d874e3
 readme = "README_pypi.rst"
 authors = ["Fillipe Goulart <fillipe.gsm@tutanota.com>", "Luan Leonardo <>"]
 repository = "https://github.com/fillipe-gsm/python-tsp"
